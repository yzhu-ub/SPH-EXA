/*
 * MIT License
 *
 * Copyright (c) 2021 CSCS, ETH Zurich
 *               2021 University of Basel
 *
 * Permission is hereby granted, free of charge, to any person obtaining a copy
 * of this software and associated documentation files (the "Software"), to deal
 * in the Software without restriction, including without limitation the rights
 * to use, copy, modify, merge, publish, distribute, sublicense, and/or sell
 * copies of the Software, and to permit persons to whom the Software is
 * furnished to do so, subject to the following conditions:
 *
 * The above copyright notice and this permission notice shall be included in all
 * copies or substantial portions of the Software.
 *
 * THE SOFTWARE IS PROVIDED "AS IS", WITHOUT WARRANTY OF ANY KIND, EXPRESS OR
 * IMPLIED, INCLUDING BUT NOT LIMITED TO THE WARRANTIES OF MERCHANTABILITY,
 * FITNESS FOR A PARTICULAR PURPOSE AND NONINFRINGEMENT. IN NO EVENT SHALL THE
 * AUTHORS OR COPYRIGHT HOLDERS BE LIABLE FOR ANY CLAIM, DAMAGES OR OTHER
 * LIABILITY, WHETHER IN AN ACTION OF CONTRACT, TORT OR OTHERWISE, ARISING FROM,
 * OUT OF OR IN CONNECTION WITH THE SOFTWARE OR THE USE OR OTHER DEALINGS IN THE
 * SOFTWARE.
 */

/*! @file
 * @brief Tests the global bounding box
 *
 * @author Sebastian Keller <sebastian.f.keller@gmail.com>
 */

#include "gtest/gtest.h"

#include <numeric>
#include <random>
#include <vector>

#include "cstone/sfc/box_mpi.hpp"

using namespace cstone;

TEST(GlobalBox, localMinMax)
{
    using T = double;

    int numElements = 1000;
    std::vector<T> x(numElements);
    std::iota(begin(x), end(x), 1);

    std::random_device rd;
    std::mt19937 g(rd());
    std::shuffle(begin(x), end(x), g);

    auto [gmin, gmax] = MinMax<T>{}(x.data(), x.data() + x.size());
    EXPECT_EQ(gmin, T(1));
    EXPECT_EQ(gmax, T(numElements));
}

template<class T>
void makeGlobalBox(int rank, int numRanks)
{
    T val = rank + 1;
    std::vector<T> x{-val, val};
    std::vector<T> y{val, 2 * val};
    std::vector<T> z{-val, -2 * val};

    Box<T> box = makeGlobalBox(x.data(), y.data(), z.data(), x.size(), Box<T>{0, 1});

    T rVal = numRanks;
    EXPECT_EQ(box.xmin(), -rVal);
    EXPECT_EQ(box.xmax(), rVal);
    EXPECT_EQ(box.ymin(), T(1));
    EXPECT_EQ(box.ymax(), 2 * rVal);
    EXPECT_EQ(box.zmin(), -2 * rVal);
    EXPECT_EQ(box.zmax(), T(-1));

    auto open     = BoundaryType::open;
    auto periodic = BoundaryType::periodic;

    // PBC case
    {
<<<<<<< HEAD
        Box<T> pbcBox{0, 1, 0, 1, 0, 1, true, true, true};
        Box<T> newPbcBox = makeGlobalBox(x.data(), y.data(), z.data(), x.size(), pbcBox);
=======
        Box<T> pbcBox{0, 1, 0, 1, 0, 1, periodic, periodic, periodic};
        Box<T> newPbcBox = makeGlobalBox(begin(x), end(x), begin(y), begin(z), pbcBox);
>>>>>>> 935fbc39
        EXPECT_EQ(pbcBox, newPbcBox);
    }
    // partial PBC
    {
<<<<<<< HEAD
        Box<T> pbcBox{0, 1, 0, 1, 0, 1, false, true, true};
        Box<T> newPbcBox = makeGlobalBox(x.data(), y.data(), z.data(), x.size(), pbcBox);
        Box<T> refBox{-rVal, rVal, 0, 1, 0, 1, false, true, true};
        EXPECT_EQ(refBox, newPbcBox);
    }
    {
        Box<T> pbcBox{0, 1, 0, 1, 0, 1, true, false, true};
        Box<T> newPbcBox = makeGlobalBox(x.data(), y.data(), z.data(), x.size(), pbcBox);
        Box<T> refBox{0, 1, T(1), 2 * rVal, 0, 1, true, false, true};
        EXPECT_EQ(refBox, newPbcBox);
    }
    {
        Box<T> pbcBox{0, 1, 0, 1, 0, 1, true, true, false};
        Box<T> newPbcBox = makeGlobalBox(x.data(), y.data(), z.data(), x.size(), pbcBox);
        Box<T> refBox{0, 1, 0, 1, -2 * rVal, T(-1), true, true, false};
=======
        Box<T> pbcBox{0, 1, 0, 1, 0, 1, open, periodic, periodic};
        Box<T> newPbcBox = makeGlobalBox(begin(x), end(x), begin(y), begin(z), pbcBox);
        Box<T> refBox{-rVal, rVal, 0, 1, 0, 1, open, periodic, periodic};
        EXPECT_EQ(refBox, newPbcBox);
    }
    {
        Box<T> pbcBox{0, 1, 0, 1, 0, 1, periodic, open, periodic};
        Box<T> newPbcBox = makeGlobalBox(begin(x), end(x), begin(y), begin(z), pbcBox);
        Box<T> refBox{0, 1, T(1), 2 * rVal, 0, 1, periodic, open, periodic};
        EXPECT_EQ(refBox, newPbcBox);
    }
    {
        Box<T> pbcBox{0, 1, 0, 1, 0, 1, periodic, periodic, open};
        Box<T> newPbcBox = makeGlobalBox(begin(x), end(x), begin(y), begin(z), pbcBox);
        Box<T> refBox{0, 1, 0, 1, -2 * rVal, T(-1), periodic, periodic, open};
>>>>>>> 935fbc39
        EXPECT_EQ(refBox, newPbcBox);
    }
}

TEST(GlobalBox, makeGlobalBox)
{
    int rank = 0, numRanks = 0;
    MPI_Comm_rank(MPI_COMM_WORLD, &rank);
    MPI_Comm_size(MPI_COMM_WORLD, &numRanks);

    makeGlobalBox<float>(rank, numRanks);
    makeGlobalBox<double>(rank, numRanks);
}<|MERGE_RESOLUTION|>--- conflicted
+++ resolved
@@ -79,50 +79,27 @@
 
     // PBC case
     {
-<<<<<<< HEAD
-        Box<T> pbcBox{0, 1, 0, 1, 0, 1, true, true, true};
+        Box<T> pbcBox{0, 1, 0, 1, 0, 1, periodic, periodic, periodic};
         Box<T> newPbcBox = makeGlobalBox(x.data(), y.data(), z.data(), x.size(), pbcBox);
-=======
-        Box<T> pbcBox{0, 1, 0, 1, 0, 1, periodic, periodic, periodic};
-        Box<T> newPbcBox = makeGlobalBox(begin(x), end(x), begin(y), begin(z), pbcBox);
->>>>>>> 935fbc39
         EXPECT_EQ(pbcBox, newPbcBox);
     }
     // partial PBC
     {
-<<<<<<< HEAD
-        Box<T> pbcBox{0, 1, 0, 1, 0, 1, false, true, true};
+        Box<T> pbcBox{0, 1, 0, 1, 0, 1, open, periodic, periodic};
         Box<T> newPbcBox = makeGlobalBox(x.data(), y.data(), z.data(), x.size(), pbcBox);
-        Box<T> refBox{-rVal, rVal, 0, 1, 0, 1, false, true, true};
-        EXPECT_EQ(refBox, newPbcBox);
-    }
-    {
-        Box<T> pbcBox{0, 1, 0, 1, 0, 1, true, false, true};
-        Box<T> newPbcBox = makeGlobalBox(x.data(), y.data(), z.data(), x.size(), pbcBox);
-        Box<T> refBox{0, 1, T(1), 2 * rVal, 0, 1, true, false, true};
-        EXPECT_EQ(refBox, newPbcBox);
-    }
-    {
-        Box<T> pbcBox{0, 1, 0, 1, 0, 1, true, true, false};
-        Box<T> newPbcBox = makeGlobalBox(x.data(), y.data(), z.data(), x.size(), pbcBox);
-        Box<T> refBox{0, 1, 0, 1, -2 * rVal, T(-1), true, true, false};
-=======
-        Box<T> pbcBox{0, 1, 0, 1, 0, 1, open, periodic, periodic};
-        Box<T> newPbcBox = makeGlobalBox(begin(x), end(x), begin(y), begin(z), pbcBox);
         Box<T> refBox{-rVal, rVal, 0, 1, 0, 1, open, periodic, periodic};
         EXPECT_EQ(refBox, newPbcBox);
     }
     {
         Box<T> pbcBox{0, 1, 0, 1, 0, 1, periodic, open, periodic};
-        Box<T> newPbcBox = makeGlobalBox(begin(x), end(x), begin(y), begin(z), pbcBox);
+        Box<T> newPbcBox = makeGlobalBox(x.data(), y.data(), z.data(), x.size(), pbcBox);
         Box<T> refBox{0, 1, T(1), 2 * rVal, 0, 1, periodic, open, periodic};
         EXPECT_EQ(refBox, newPbcBox);
     }
     {
         Box<T> pbcBox{0, 1, 0, 1, 0, 1, periodic, periodic, open};
-        Box<T> newPbcBox = makeGlobalBox(begin(x), end(x), begin(y), begin(z), pbcBox);
+        Box<T> newPbcBox = makeGlobalBox(x.data(), y.data(), z.data(), x.size(), pbcBox);
         Box<T> refBox{0, 1, 0, 1, -2 * rVal, T(-1), periodic, periodic, open};
->>>>>>> 935fbc39
         EXPECT_EQ(refBox, newPbcBox);
     }
 }
