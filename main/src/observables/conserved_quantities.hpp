/*
 * MIT License
 *
 * Copyright (c) 2022 CSCS, ETH Zurich
 *               2022 University of Basel
 *
 * Permission is hereby granted, free of charge, to any person obtaining a copy
 * of this software and associated documentation files (the "Software"), to deal
 * in the Software without restriction, including without limitation the rights
 * to use, copy, modify, merge, publish, distribute, sublicense, and/or sell
 * copies of the Software, and to permit persons to whom the Software is
 * furnished to do so, subject to the following conditions:
 *
 * The above copyright notice and this permission notice shall be included in all
 * copies or substantial portions of the Software.
 *
 * THE SOFTWARE IS PROVIDED "AS IS", WITHOUT WARRANTY OF ANY KIND, EXPRESS OR
 * IMPLIED, INCLUDING BUT NOT LIMITED TO THE WARRANTIES OF MERCHANTABILITY,
 * FITNESS FOR A PARTICULAR PURPOSE AND NONINFRINGEMENT. IN NO EVENT SHALL THE
 * AUTHORS OR COPYRIGHT HOLDERS BE LIABLE FOR ANY CLAIM, DAMAGES OR OTHER
 * LIABILITY, WHETHER IN AN ACTION OF CONTRACT, TORT OR OTHERWISE, ARISING FROM,
 * OUT OF OR IN CONNECTION WITH THE SOFTWARE OR THE USE OR OTHER DEALINGS IN THE
 * SOFTWARE.
 */

/*! @file
 * @brief Global and local energy, and linear and angular momentum reductions
 *
 * @author Sebastian Keller <sebastian.f.keller@gmail.com>
 * @author Aurelien Cavelan
 * @author Ruben Cabezon
 */

#pragma once

#include <vector>
#include <iostream>

#include "mpi.h"

#include "cstone/util/array.hpp"
#include "conserved_gpu.h"

namespace sphexa
{

template<class Dataset>
auto localConservedQuantities(size_t startIndex, size_t endIndex, Dataset& d)
{
    const auto* x  = d.x.data();
    const auto* y  = d.y.data();
    const auto* z  = d.z.data();
    const auto* vx = d.vx.data();
    const auto* vy = d.vy.data();
    const auto* vz = d.vz.data();
    const auto* m  = d.m.data();
    const auto* u  = d.u.data();

    double eKin = 0.0;
    double eInt = 0.0;

    util::array<double, 3> linmom{0.0, 0.0, 0.0};
    util::array<double, 3> angmom{0.0, 0.0, 0.0};

#pragma omp declare reduction(+ : util::array <double, 3> : omp_out += omp_in) initializer(omp_priv(omp_orig))

#pragma omp parallel for reduction(+ : eKin, eInt, linmom, angmom)
    for (size_t i = startIndex; i < endIndex; i++)
    {
        util::array<double, 3> X{x[i], y[i], z[i]};
        util::array<double, 3> V{vx[i], vy[i], vz[i]};
        auto                   mi = m[i];

        eKin += mi * norm2(V);
        eInt += u[i] * mi;
        linmom += mi * V;
        angmom += mi * cross(X, V);
    }

    return std::make_tuple(0.5 * eKin, eInt, linmom, angmom);
}

/*! @brief Computation of globally conserved quantities
 *
 * @tparam        T            float or double
 * @tparam        Dataset
 * @param[in]     startIndex   first locally assigned particle index of buffers in @p d
 * @param[in]     endIndex     last locally assigned particle index of buffers in @p d
 * @param[inout]  d            particle data set
 */
template<class Dataset>
void computeConservedQuantities(size_t startIndex, size_t endIndex, Dataset& d, MPI_Comm comm)
{
    double               eKin, eInt;
    cstone::Vec3<double> linmom, angmom;
    size_t               ncsum = 0;

    if constexpr (cstone::HaveGpu<typename Dataset::AcceleratorType>{})
    {
        ncsum = cstone::reduceGpu(rawPtr(d.devData.nc) + startIndex, endIndex - startIndex, size_t(0));
        std::tie(eKin, eInt, linmom, angmom) = conservedQuantitiesGpu(
            rawPtr(d.devData.x), rawPtr(d.devData.y), rawPtr(d.devData.z), rawPtr(d.devData.vx), rawPtr(d.devData.vy),
            rawPtr(d.devData.vz), rawPtr(d.devData.u), rawPtr(d.devData.m), startIndex, endIndex);
    }
    else
    {
#pragma omp parallel for reduction(+ : ncsum)
        for (size_t i = startIndex; i < endIndex; i++)
        {
            ncsum += d.nc[i];
        }

        std::tie(eKin, eInt, linmom, angmom) = localConservedQuantities(startIndex, endIndex, d);
    }

    util::array<double, 10> quantities, globalQuantities;
    std::fill(globalQuantities.begin(), globalQuantities.end(), double(0));

    quantities[0] = eKin;
    quantities[1] = eInt;
    quantities[2] = d.egrav;
    quantities[3] = linmom[0];
    quantities[4] = linmom[1];
    quantities[5] = linmom[2];
    quantities[6] = angmom[0];
    quantities[7] = angmom[1];
    quantities[8] = angmom[2];
    quantities[9] = double(ncsum);

    int rootRank = 0;
<<<<<<< HEAD
    MPI_Reduce(quantities.data(), globalQuantities.data(), quantities.size(), MpiType<double>{}, MPI_SUM, rootRank,
               d.comm);
=======
    MPI_Reduce(quantities.data(), globalQuantities.data(), quantities.size(), MpiType<T>{}, MPI_SUM, rootRank, comm);
>>>>>>> 0bbea189

    d.ecin  = globalQuantities[0];
    d.eint  = globalQuantities[1];
    d.egrav = globalQuantities[2];
    d.etot  = d.ecin + d.eint + d.egrav;

    util::array<double, 3> globalLinmom{globalQuantities[3], globalQuantities[4], globalQuantities[5]};
    util::array<double, 3> globalAngmom{globalQuantities[6], globalQuantities[7], globalQuantities[8]};
    d.linmom         = std::sqrt(norm2(globalLinmom));
    d.angmom         = std::sqrt(norm2(globalAngmom));
    d.totalNeighbors = size_t(globalQuantities[9]);
}

} // namespace sphexa<|MERGE_RESOLUTION|>--- conflicted
+++ resolved
@@ -128,12 +128,8 @@
     quantities[9] = double(ncsum);
 
     int rootRank = 0;
-<<<<<<< HEAD
     MPI_Reduce(quantities.data(), globalQuantities.data(), quantities.size(), MpiType<double>{}, MPI_SUM, rootRank,
-               d.comm);
-=======
-    MPI_Reduce(quantities.data(), globalQuantities.data(), quantities.size(), MpiType<T>{}, MPI_SUM, rootRank, comm);
->>>>>>> 0bbea189
+               comm);
 
     d.ecin  = globalQuantities[0];
     d.eint  = globalQuantities[1];
